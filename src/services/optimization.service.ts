--- conflicted
+++ resolved
@@ -10,7 +10,6 @@
 import { generateOptimizationSuggestions } from '../utils/optimizationUtils';
 import mongoose from 'mongoose';
 import { ActivityService } from './activity.service';
-import { cortexService } from './cortexService';
 
 // 🚀 NEW CORTEX IMPORTS - ADVANCED STREAMING
 import { CortexCoreService } from './cortexCore.service';
@@ -1622,82 +1621,10 @@
                 request.model
             );
 
-<<<<<<< HEAD
             // Skip traditional optimization if we have Cortex result (full or lightweight)
             let optimizationResult: OptimizationResult | null = null;
             if (!cortexResult || cortexResult.cortexMetadata.error) {
                 // Only run traditional optimization as final fallback
-=======
-            // Use Cortex optimization if enabled
-            let optimizationResult: OptimizationResult;
-            
-            // Check if Cortex is enabled for optimization
-            const useCortex = process.env.CORTEX_ENABLED === 'true' && 
-                            (process.env.CORTEX_MODE === 'mandatory' || 
-                             request.useCortex === true);
-            
-            if (useCortex) {
-                try {
-                    // Process with Cortex for maximum optimization
-                    const cortexResult = await cortexService.process(request.prompt);
-                    
-                    // Create optimization result from Cortex metrics
-                    optimizationResult = {
-                        id: 'cortex-optimization',
-                        suggestions: [{
-                            id: 'cortex-semantic-compression',
-                            type: 'compression' as const,
-                            originalPrompt: request.prompt,
-                            optimizedPrompt: cortexResult.response,
-                            estimatedSavings: cortexResult.metrics.costSavings * 100,
-                            confidence: 0.95,
-                            explanation: `Cortex Meta-Language optimization achieved ${(cortexResult.metrics.tokenReduction * 100).toFixed(1)}% token reduction and ${(cortexResult.metrics.costSavings * 100).toFixed(1)}% cost savings using ${cortexResult.metrics.modelUsed}`,
-                            implementation: 'Applied Cortex semantic compression, neural optimization, and intelligent model routing',
-                            compressionDetails: {
-                                technique: 'pattern_replacement' as const,
-                                originalSize: originalTokens,
-                                compressedSize: cortexResult.metrics.optimizedTokens,
-                                compressionRatio: cortexResult.metrics.tokenReduction,
-                                reversible: false
-                            }
-                        }],
-                        totalSavings: cortexResult.metrics.costSavings * 100,
-                        appliedOptimizations: ['cortex-semantic-compression'],
-                        metadata: {
-                            processingTime: cortexResult.metrics.processingTime,
-                            originalTokens,
-                            optimizedTokens: cortexResult.metrics.optimizedTokens,
-                            techniques: ['Cortex Semantic Compression', 'Cortex Neural Optimization', 'Cortex Model Routing'],
-                            cortexOptimized: true,
-                            cortexMetrics: {
-                                encodingReduction: cortexResult.metrics.tokenReduction * 100,
-                                semanticCompression: cortexResult.metrics.tokenReduction * 100,
-                                processingTime: cortexResult.metrics.processingTime,
-                                cacheUtilization: cortexResult.metrics.cacheHit ? 100 : 0,
-                                tokenReduction: cortexResult.metrics.tokenReduction * 100,
-                                costReduction: cortexResult.metrics.costSavings * 100
-                            }
-                        }
-                    };
-                    
-                    loggingService.info('Optimization completed with Cortex', {
-                        tokenReduction: `${(cortexResult.metrics.tokenReduction * 100).toFixed(1)}%`,
-                        costSavings: `${(cortexResult.metrics.costSavings * 100).toFixed(1)}%`,
-                        modelUsed: cortexResult.metrics.modelUsed
-                    });
-                } catch (cortexError) {
-                    loggingService.warn('Cortex optimization failed, falling back to standard', { error: cortexError });
-                    // Fall back to standard optimization
-                    optimizationResult = generateOptimizationSuggestions(
-                        request.prompt,
-                        provider,
-                        request.model,
-                        request.conversationHistory
-                    );
-                }
-            } else {
-                // Use standard optimization when Cortex is not enabled
->>>>>>> b7af16ec
                 try {
                     optimizationResult = generateOptimizationSuggestions(
                         request.prompt,
@@ -1709,7 +1636,6 @@
                     loggingService.error('Failed to generate optimization suggestions:', { error: error instanceof Error ? error.message : String(error) });
                     // Create a fallback optimization result
                     optimizationResult = {
-<<<<<<< HEAD
                         id: 'fallback-optimization',
                         totalSavings: 10,
                         suggestions: [{
@@ -1735,33 +1661,6 @@
                             techniques: ['compression']
                         }
                     };
-=======
-                    id: 'fallback-optimization',
-                    totalSavings: 10,
-                    suggestions: [{
-                        id: 'fallback-compression',
-                        type: 'compression',
-                        explanation: 'Basic prompt compression applied',
-                        estimatedSavings: 10,
-                        confidence: 0.7,
-                        optimizedPrompt: request.prompt.replace(/\s+/g, ' ').trim(),
-                        compressionDetails: {
-                            technique: 'pattern_replacement',
-                            originalSize: request.prompt.length,
-                            compressedSize: request.prompt.replace(/\s+/g, ' ').trim().length,
-                            compressionRatio: 0.9,
-                            reversible: false
-                        }
-                    }],
-                    appliedOptimizations: ['compression'],
-                    metadata: {
-                        processingTime: 1,
-                        originalTokens: request.prompt.length / 4,
-                        optimizedTokens: request.prompt.replace(/\s+/g, ' ').trim().length / 4,
-                        techniques: ['compression']
-                    }
-                };
->>>>>>> b7af16ec
                 }
             }
 
